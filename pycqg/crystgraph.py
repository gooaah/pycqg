## Crystal Quotient Graph
from __future__ import print_function, division
from functools import reduce
from ase.neighborlist import neighbor_list
from ase.calculators.calculator import Calculator, all_changes
from ase.optimize import BFGS, LBFGS, FIRE
from ase.optimize.sciopt import SciPyFminBFGS, SciPyFminCG
from ase.constraints import UnitCellFilter, ExpCellFilter, StrainFilter
from ase.data import covalent_radii
import ase.io
import networkx as nx
import numpy as np
import sys, itertools, functools
from math import gcd

def quotient_graph(atoms, coef=1.1,):
    """
    Return crystal quotient graph of the atoms.
    atoms: (ASE.Atoms) the input crystal structure
    coef: (float) the criterion for connecting two atoms. If d_{AB} < coef*(r_A + r_B), atoms A and B are regarded as connected. r_A and r_B are covalent radius of A,B.
    Return: networkx.MultiGraph
    """

    cutoffs = [covalent_radii[number]*coef for number in atoms.get_atomic_numbers()]
    radius = [covalent_radii[number] for number in atoms.get_atomic_numbers()]
    # print("cutoffs: %s" %(cutoffs))
    G = nx.MultiGraph()
    for i in range(len(atoms)):
        G.add_node(i)

    for i, j, S, d in zip(*neighbor_list('ijSd', atoms, cutoffs)):
        if i <= j:
            rsum = radius[i] + radius[j]
            ratio = d/rsum # bond parameter
            G.add_edge(i,j, vector=S, direction=(i,j), ratio=ratio)

    return G

def cycle_sums(G):
    """
    Return the cycle sums of the crystal quotient graph G.
    G: networkx.MultiGraph
    Return: a (Nx3) matrix
    """
    SG = nx.Graph(G) # Simple graph, maybe with loop.
    cycBasis = nx.cycle_basis(SG)
    # print(cycBasis)
    cycleSums = []

    for cyc in cycBasis:
        cycSum = np.zeros([3])
        for i in range(len(cyc)):
            vector = SG[cyc[i-1]][cyc[i]]['vector']
            direction = SG[cyc[i-1]][cyc[i]]['direction']
            cycDi = (cyc[i-1], cyc[i])
            if cycDi == direction:
                cycSum += vector
                # cycSum += SG[cyc[i-1]][cyc[i]]['vector']
                # print("path->: %s, vector: %s" %((cyc[i-1], cyc[i]), SG[cyc[i-1]][cyc[i]]['vector']))

            elif cycDi[::-1] == direction:
                cycSum -= vector
                # cycSum -= SG[cyc[i-1]][cyc[i]]['vector']
                # print("path<-: %s, vector: %s" %((cyc[i-1], cyc[i]), SG[cyc[i-1]][cyc[i]]['vector']))

            else:
                raise RuntimeError("Error in direction!")
                # print("Error in direction!")
        cycleSums.append(cycSum)

    for edge in SG.edges():
        numEdges = list(G.edges()).count(edge)
        if numEdges > 1:
            direction0 = G[edge[0]][edge[1]][0]['direction']
            vector0 = G[edge[0]][edge[1]][0]['vector']
            for j in range(1, numEdges):
                directionJ = G[edge[0]][edge[1]][j]['direction']
                vectorJ = G[edge[0]][edge[1]][j]['vector']
                # cycSum = G[edge[0]][edge[1]][0]['vector'] - G[edge[0]][edge[1]][j]['vector']
                if direction0 == directionJ:
                    cycSum = vector0 - vectorJ
                elif direction0[::-1] == directionJ:
                    cycSum = vector0 + vectorJ
                else:
                    raise RuntimeError("Error in direction!")
                cycleSums.append(cycSum)

    return np.array(cycleSums, dtype=np.int)

def graph_dim(G):
    """
    Return the dimensionality of the crystal quotient graph G.
    G: networkx.MultiGraph
    Return: int
    """
    return np.linalg.matrix_rank(cycle_sums(G))

def max_graph_dim(G):
    """
    Return the max dimensionality among all of the components in crystal quotient graph G.
    G: networkx.MultiGraph
    Return: int
    """
    maxDim = 0
    # for i,subG in enumerate(nx.connected_component_subgraphs(G)):
    for c in nx.connected_components(G):
        dim = graph_dim(G.subgraph(c))
        if dim > maxDim:
            maxDim = dim
    return maxDim

def reduce_cycSums(cycSums):
    """
    Delete zero and duplicate vectors in the input cycle sum matrix.
    (Transform the type of elements to int)
    """

    csArr = cycSums.tolist()
    noZeroSum = []
    for cs in csArr:
        cst = tuple([int(n) for n in cs])
        if cst != (0,0,0):
            # if cst[0] < 0:
            if num_geq_zero(cst) < 2:
                cst = tuple([-1*i for i in cst])
            noZeroSum.append(cst)
    noZeroSum = list(set(noZeroSum))
    noZeroMat = np.array(noZeroSum)

    return noZeroMat

def num_geq_zero(vec):
    """
    Count number of elements greater than or equal to zero.
    """
    n = 0
    for i in vec:
        if i >= 0:
            n += 1

    return n

def get_basis(cycSums):
    """
    Get the basis of the cycle sum matrix and self-penetation multiplicity.
    
    Parameters:

    cycSums: a matrix (Nx3)
        cycle sum matrix

    Returns:

    basis: a matrix (Dx3)
        basic vectors. D is the dimensionality or rank.
    mult: int
        self-penetation multiplicity
    """

    dim = np.linalg.matrix_rank(cycSums)
    noZeroMat = reduce_cycSums(cycSums)


    # multiplicity
    mult = None
    basis = None
    if dim == 3: 
        for comb in itertools.combinations(range(len(noZeroMat)), 3):
            mat = noZeroMat[list(comb)]
            m = abs(np.linalg.det(mat))
            if mult and m > 1e-3 and m < mult: # avoid error led by float type
                mult = int(m)
                basis = mat
            elif not mult:
                mult = int(m)
                basis = mat

    elif dim == 2:
        for comb in itertools.combinations(range(len(noZeroMat)), 2):
            mat = noZeroMat[list(comb)]
            # cross product of two vector
            # convert to int for gcd
            detRow = [int(i) for i in np.cross(mat[0], mat[1])]
            m = functools.reduce(gcd, detRow)
            if mult and m > 0 and m < mult: 
                mult = m
                basis = mat
            elif not mult:
                mult = m
                basis = mat

    elif dim == 1:
        for row in noZeroMat.tolist():
            mat = [int(i) for i in row]
            m = functools.reduce(gcd, mat)
            if mult and m > 0 and m < mult: 
                mult = m
                basis = mat
            elif not mult:
                mult = m
                basis = mat

    elif dim == 0:
        basis = []
        mult = 1

    else:
        raise RuntimeError("Please check the input matrix!")
    
    return basis, mult




def getMult_3D(cycSums):
    """
    Return the self-penetration multiplicities of the 3D crystal quotient graph G.
    Return: int
    """
    assert np.linalg.matrix_rank(cycSums) == 3
    noZeroMat = reduce_cycSums(cycSums)

    # determinants
    allDets = []
    for comb in itertools.combinations(range(len(noZeroMat)), 3):
        mat = noZeroMat[list(comb)]
        det = abs(np.linalg.det(mat))
        if abs(det) > 1e-3:
            allDets.append(det)
    minDet = int(min(allDets))
    return minDet

def getMult_2D(cycSums):
    """
    Return the self-penetration multiplicities of the 2D crystal quotient graph G.
    Return: int
    """
    assert np.linalg.matrix_rank(cycSums) == 2
    noZeroMat = reduce_cycSums(cycSums)

    # determinants
    allDets = []
    for comb in itertools.combinations(range(len(noZeroMat)), 2):
        mat = noZeroMat[list(comb)]
        for indices in itertools.combinations(range(3), 2):
            det = abs(np.linalg.det(mat[:,indices]))
            if abs(det) > 1e-3:
                allDets.append(det)
    minDet = int(min(allDets))
    return minDet

def getMult_1D(cycSums):
    """
    Return the self-penetration multiplicities of the 1D crystal quotient graph G.
    Return: int
    """
    assert np.linalg.matrix_rank(cycSums) == 1
    noZeroMat = reduce_cycSums(cycSums)

    allDets = []
    for row in noZeroMat.tolist():
        # no zero row
        nZRow = [int(i) for i in row if i != 0]
        if len(nZRow) == 3:
            allDets.append(gcd(gcd(nZRow[0], nZRow[1]), nZRow[2]))
        elif len(nZRow) == 2:
            allDets.append(gcd(nZRow[0], nZRow[1]))
        elif len(nZRow) == 1:
            allDets.append(abs(nZRow[0]))
    minDet = int(min(allDets))

    return minDet

def number_of_parallel_edges(QG):
    numPE = 0
    for i, j in set(QG.edges()):
        numEdges = len(QG[i][j])
        if numEdges > 1:
            numPE += 1
    return numPE

def find_communities_old1(QG):
    """
    (Old version)
    Find communitis of crystal quotient graph QG using Girva_Newman algorithm.
    QG: networkx.MultiGraph
    Return: a list of networkx.MultiGraph
    """
    tmpG = remove_selfloops(QG)
    comp=nx.algorithms.community.girvan_newman(tmpG)
    for c in comp:
        SGs = [tmpG.subgraph(indices) for indices in c]
        dims = [np.linalg.matrix_rank(cycle_sums(SG)) for SG in SGs]
        sumDim = sum(dims)
        if sumDim == 0:
            break

    partition = [list(p) for p in c]
    return partition

def find_communities_old2(QG, maxStep=1000):
    """
    Find communitis of crystal quotient graph QG using Girva_Newman algorithm, slightly different from find_communities.
    QG: networkx.MultiGraph
    Return: a list of networkx.MultiGraph
    """
    tmpG = remove_selfloops(QG)
    partition = []
    for _ in range(maxStep):
        comp=nx.algorithms.community.girvan_newman(tmpG)
        for c in comp:
            extendList = []
            sumDim = 0
            dims = []
            # print("c: {}".format(sorted(c)))
            for indices in c:
                SG = tmpG.subgraph(indices)
                dim = np.linalg.matrix_rank(cycle_sums(SG))
                sumDim += dim
                dims.append(dim)
                if dim == 0:
                    partition.append(list(indices))
                else:
                    extendList.append(tmpG.subgraph(indices))
            if sumDim == 0:
                return partition
            # print("dims:{}".format(dims))

            if len(extendList) > 0:
                tmpG = reduce(nx.union, extendList)
                break

def find_communities(QG):
    """
    Find communitis of crystal quotient graph QG using Girva_Newman algorithm.
    QG: networkx.MultiGraph
    Return: a list of networkx.MultiGraph
    """
    tmpG = remove_selfloops(QG)
    partition = []
    # inputArr = list(nx.connected_component_subgraphs(tmpG))
    inputArr = [tmpG.subgraph(comp).copy() for comp in nx.connected_components(tmpG)]
    step = 0
    while len(inputArr) > 0:
        c = inputArr.pop()
        compDim = graph_dim(c)
        if compDim == 0:
            partition.append(list(c.nodes()))
            print("community 0D {}".format(c.nodes()))
        else:
            comp=nx.algorithms.community.girvan_newman(c)
            step += 1
            print("GN step {}".format(step))
            for indices in next(comp):
                print("{}D".format(compDim))
                print(indices)
                inputArr.append(tmpG.subgraph(indices))

    return partition

def find_communities_3D(QG):
    """
    Find communitis with dimensionality lower than 3 of crystal quotient graph QG using Girva_Newman algorithm.
    QG: networkx.MultiGraph
    Return: a list of networkx.MultiGraph
    """
    tmpG = remove_selfloops(QG)
    partition = []
    # inputArr = list(nx.connected_component_subgraphs(tmpG))
    inputArr = [tmpG.subgraph(comp).copy() for comp in nx.connected_components(tmpG)]
    step = 0
    while len(inputArr) > 0:
        c = inputArr.pop()
        compDim = graph_dim(c)
        if compDim < 3:
            partition.append(list(c.nodes()))
            # print("community {}D {}".format(compDim, c.nodes()))
        else:
            comp=nx.algorithms.community.girvan_newman(c)
            step += 1
            # print("{}D".format(compDim))
            # print("GN step {}".format(step))
            for indices in next(comp):
                # print(indices)
                inputArr.append(tmpG.subgraph(indices))

    return partition


def remove_selfloops(G):
    newG = G.copy()
    # loops = list(newG.selfloop_edges())
    loops = list(nx.selfloop_edges(G))
    newG.remove_edges_from(loops)
    return newG

def nodes_and_offsets(G):
    assert nx.number_connected_components(G) == 1, "The graph should be connected!"
    offSets = []
    nodes = list(G.nodes())
    paths = nx.single_source_shortest_path(G, nodes[0])
    for index, i in enumerate(nodes):
        if index == 0:
            offSets.append([0,0,0])
        else:
            path = paths[i]
            offSet = np.zeros((3,))
            for j in range(len(path)-1):
                # print(j)
                vector = G[path[j]][path[j+1]][0]['vector']
                direction = G[path[j]][path[j+1]][0]['direction']
                pathDi = (path[j], path[j+1])
                if pathDi == direction:
                    offSet += vector
                elif pathDi[::-1] == direction:
                    offSet -= vector
                else:
                    raise RuntimeError("Error in direction!")
            offSets.append(offSet.tolist())
    return nodes, offSets

def search_edges(indices, coords, pairs):
    """
    search for edges so that coordination numbers are fulfilled.
    """
    assert len(indices) == len(pairs)
    edges = []
    edgeInds = []
    curCoords = np.array(coords)
    for ind in indices:
        m,n,_,_,_ = pairs[ind]
        if (curCoords == 0).all():
            break
        if curCoords[m] > 0 and curCoords[n] > 0:
            edges.append(pairs[ind])
            edgeInds.append(ind)
            curCoords[m] -= 1
            curCoords[n] -= 1
    if (curCoords == 0).all():
        return edges, edgeInds
    else:
        return None, None

def graph_embedding(graph):
    """
    standard embedding of quotient graph.
    return scaled positions and modified graph
    """
    assert nx.number_connected_components(graph) == 1

    if len(graph) == 1:
        return np.array([[0,0,0]]), graph

    ## Laplacian Matrix
    lapMat = nx.laplacian_matrix(graph).todense()
    invLap = np.linalg.inv(lapMat[1:,1:])
    sMat = np.zeros((len(graph), 3))
    for edge in graph.edges(data=True):
        _,_,data = edge
        i,j = data['direction']
        sMat[i] += data['vector']
        sMat[j] -= data['vector']
    pos = np.dot(invLap,sMat[1:])
    pos = np.concatenate(([[0,0,0]], pos))
    pos = np.array(pos)
    # remove little difference
    pos[np.abs(pos)<1e-4] = 0
    # solve offsets
    offsets = np.floor(pos).astype(np.int)
    pos -= offsets
    newG = graph.copy()
    for edge in newG.edges(data=True, keys=True):
        m,n, key, data = edge
        i,j = data['direction']
        ## modify the quotient graph according to offsets
        # newG.edge[m][n][key]['vector'] = offsets[j] - offsets[i] + data['vector']
        newG[m][n][key]['vector'] = offsets[j] - offsets[i] + data['vector']

    return pos, newG

def barycenter_disp(atoms, graph):
    """
    Compute the displacement of every atom from the barycenter of neighboring atoms.
    atoms: ASE Atoms object, the structure
    graph: the quotient graph related to atoms
    """

    assert len(atoms) == graph.number_of_nodes(), "The number of atoms should equal to number of nodes in graph!"

    pos = atoms.get_scaled_positions()
    # Sum of neighboring positions
    sumPos = np.zeros_like(pos)
    degrees = np.zeros(len(atoms))
    for edge in graph.edges(data=True):
        _,_,data = edge
        i,j = data['direction']
        sumPos[i] += pos[j] + data['vector']
        sumPos[j] += pos[i] - data['vector']
        degrees[i] += 1
        degrees[j] += 1
    
    barycenters = sumPos / np.expand_dims(degrees,1)
    disp = pos - barycenters

    return disp


def edge_ratios(graph):
    """
    Analyse distance ratio for every edge
    """
    ratios = []
    for edge in graph.edges(data=True):
        _, _, data = edge
        ratios.append(data['ratio'])

    return np.array(ratios)

def min_unbond_ratio(atoms, bondCoef):
    """
    Compute min distance ration for unbonded atom pairs
    atoms: ASE's Atoms object, the input structure
    bondCoef: same to coef in quotient_graph(), the cutoff parameter
    """
    # assert bondCoef < maxCoef, "Bonded ratios should be less than unbonded ratios."
    maxCoef = bondCoef + 1
    curCoef = maxCoef
    cutoffs = [covalent_radii[number]*maxCoef for number in atoms.get_atomic_numbers()]
    radius = [covalent_radii[number] for number in atoms.get_atomic_numbers()]

    for i, j, d in zip(*neighbor_list('ijd', atoms, cutoffs)):
        if i <= j:
            rsum = radius[i] + radius[j]
            ratio = d/rsum # bond parameter
            if bondCoef < ratio < curCoef:
                curCoef = ratio

    return curCoef

def analyze_vacuum(lat, spos, QG):
    """
    Only for 2D layers. Compute the layer thickness and vacuum beteewn layers.

    Parameters:
    lat: (3x3) matrix
        lattice matrix
    spos: (Nx3) matrix
        scaled positions
    QG: graph with N nodes
        quotient graph of the crystal defined by lat and spos

    Returns:

    """

    # 2 basic vectors of the layer
    comps = [QG.subgraph(comp).copy() for comp in nx.connected_components(QG)]
    allBasis = []
    for G in comps:
        basis, _ = get_basis(cycle_sums(G))
        allBasis.extend(basis)
    assert np.linalg.matrix_rank(allBasis) == 2, "Must be a 2D structure and all the layers should be parallel."

    # use the last basis, because all the layers are parallel.
    a, b = basis
    c = [int(i) for i in np.cross(a,b)]
    # find the axis not perpendicular to c
    nonZeroInd = np.nonzero(c)[0][0]

    # stack direction perpendicular to the layer
    stackVec = np.cross(np.dot(a,lat), np.dot(b,lat))
    stackVec = stackVec/np.linalg.norm(stackVec)
    stackLen = np.dot(lat[nonZeroInd], stackVec)
    stackLen = abs(stackLen)

    bottoms_tops = []
    # get offset for every atom
    for G in comps:
        indices, offsets = nodes_and_offsets(G)
        offsets = np.array(offsets)
        pos = np.dot(offsets + spos[indices], lat)
        # project the positions to the stack direction
        proj = np.dot(pos, stackVec)
        bottoms_tops.append((min(proj), max(proj)))
        # thick = max(proj) - min(proj)
        # vac = stackLen - thick
    
    bottoms_tops = sorted(bottoms_tops, key=lambda x:x[0])
    btArr = np.array(bottoms_tops)
    bottoms = btArr[:,0]
    tops = btArr[:,1]
    tmp = bottoms[0]
    bottoms[:-1] = bottoms[1:]
    bottoms[-1] = tmp
    gaps = bottoms - tops
    gaps[-1] += stackLen


    return stackLen, bottoms_tops, gaps



class CrystalGraph:
    def __init__(self, atoms, coef=1.1, buildQG=True):
        """
        atoms: (ASE.Atoms) the input crystal structure.
        coef: (float) the criterion for connecting two atoms. If d_{AB} < coef*（r_A + r_B), atoms A and B are regarded as connected. r_A and r_B are covalent radius of A,B.
        buildQG: If it is true, build quotient graph using atoms and coef.
        """
        self.atoms = atoms
        if buildQG:
            self.update_graph(coef)

    def update_graph(self, coef):
        """
        Set new coef and rebuild the quotient graph
        """
        self.coef = coef
        self.graph = quotient_graph(self.atoms, self.coef)

    def get_max_dim(self):
        """
        Same to max_graph_dim
        """
        return max_graph_dim(self.graph)

    def analyse(self):
        """
        Analyse dimensionality and multiplicity of each connected component.
        """
        dims = []
        mults = []
        subGs = []
        bases = []
        for comp in enumerate(nx.connected_components(self.graph)):
            subG = self.graph.subgraph(comp).copy()
            subGs.append(subG)
            cycSum = cycle_sums(subG)
            dim = np.linalg.matrix_rank(cycSum)
            dims.append(dim)
            # if dim == 3:
            #     mult = getMult_3D(cycSum)
            # elif dim == 2:
            #     mult = getMult_2D(cycSum)
            # elif dim == 1:
            #     mult = getMult_1D(cycSum)
            # elif dim == 0:
            #     mult = 1
            basis, mult = get_basis(cycSum)
            mults.append(mult)
            bases.append(basis)
            # print("{}\t\t{}\t{}".format(i+1, dim, mut))

        self.dims = dims
        self.mults = mults
        self.subGs = subGs
        self.bases = bases


class GraphGenerator:
    def __init__(self):
        pass

    def build_graph(self, atoms, coords, dim=None, maxtry=50, randGen=False):
        """
        Build QG from atoms.
        atoms: (ASE.Atoms) the input crystal structure.
        coords: a list containing coordination numbers for all atoms.
        dim: int or None, the target dimension. If None, do not restrict dimension.
        maxtry: max try times
        randGen: If True, randomly generate quotient graph when direct generation fails
        """
        self.originAtoms = atoms
        assert sum(coords)%2 == 0, "Sum of coordination numbers should be even number!"
        Nat = len(atoms)
        assert Nat == len(coords), "coords and atoms should have same length!"
        cell = np.array(atoms.get_cell())
        pos = atoms.get_positions()
        numbers = atoms.get_atomic_numbers()
        ## Calculate relative vectors between different atoms in the same cell, and save the indices and cell offset, and sum of covalent radius
        disp = []
        pair = []
        rsum = []
        for m,n in itertools.combinations(range(Nat), 2):
            disp.append(pos[n] - pos[m])
            pair.append([m,n,0,0,0])
            rsum.append(covalent_radii[numbers[m]] + covalent_radii[numbers[n]])
        inDisp = np.array(disp)
        inPair = np.array(pair)
        inRsum = rsum[:]
        ## Calculate relative vectors between atoms in the origin cell and atoms in the surrounding 3x3x3 supercell
        negative_vec = lambda vec: tuple([-1*el for el in vec])
        duplicate = []
        for offset in itertools.product(range(-1, 2),range(-1, 2),range(-1, 2)):
            if offset != (0,0,0):
                cellDisp = np.dot(offset, cell)
                if Nat > 1:
                    newDisp = inDisp + cellDisp
                    newPair = inPair.copy()
                    newPair[:,2:5] = offset
                    disp.extend(list(newDisp))
                    pair.extend(newPair.tolist())
                    rsum.extend(inRsum)
                ## Consider equivalent atoms in two different cells
                if negative_vec(offset) not in duplicate:
                    duplicate.append(offset)
                    for ii in range(Nat):
                        disp.append(cellDisp)
                        pair.append([ii, ii, offset[0], offset[1], offset[2]])
                        rsum.append(2*covalent_radii[numbers[ii]])

        disp = np.array(disp)
        D = np.linalg.norm(disp, axis=1)
        ratio = D/rsum
        self.disp = disp
        self.pair = pair
        self.D = D
        self.ratio = ratio

        sortInd = np.argsort(ratio)

        ## Search for optimal connectivity
        edges, edgeInds = search_edges(sortInd, coords, pair)

        G = nx.MultiGraph()
        for i in range(Nat):
            G.add_node(i)

        if edges is not None:
            for edge, ind in zip(edges, edgeInds):
                m,n,i,j,k = edge
                G.add_edge(m,n, vector=[i,j,k], direction=(m,n), ratio=ratio[ind])

            self.randG = G
            if nx.number_connected_components(G) == 1:
                if dim is not None:
                    if graph_dim(G) == dim:
                        return G
                else:
                    return G

        ## If we cannot build the graph, we choose the edges randomly
        # raise NotImplementedError("Random generation has never been implemented!")
        print("Cannot build quotient graph directly.")
        if not randGen:
            return None

        print("Try to build graph randomly.")
        for _ in range(maxtry):
            randInd = sortInd[:]
            np.random.shuffle(randInd)
            edges, edgeInds = search_edges(randInd, coords, pair)
            if edges is not None:
                G.remove_edges_from(list(G.edges()))
                for edge, ind in zip(edges, edgeInds):
                    m,n,i,j,k = edge
                    G.add_edge(m,n, vector=[i,j,k], direction=(m,n), ratio=ratio[ind])

                    self.randG = G
                    if nx.number_connected_components(G) == 1:
                        if dim is not None:
                            if graph_dim(G) == dim:
                                return G
                        else:
                            return G

        print("Fail in generating quotient graph.")
        return None

    def optimize(self, calcParm, driver, optParm, standardize=False):
        """
        Optimize structure according to the quotient graph.
        calcParm: dict, parameters of GraphCalculator
        driver: optimization driver, such as ase.optimize.BFGS
        optParm: dict, parameters of optimization driver
        standardize: If True, change the scaled positions of atoms to standard placement before optimization.
        """
        graph = self.randG
        atoms = self.originAtoms.copy()

        if standardize:
            standPos, graph = graph_embedding(graph)
            atoms.set_scaled_positions(standPos)

        calc = GraphCalculator(**calcParm)
        atoms.set_calculator(calc)
        atoms.info['graph'] = graph.copy()

class GraphCalculator(Calculator):
    """
    Calculator written for optimizing crystal structure based on an initial quotient graph.
    I design the potential so that the following criteria are fulfilled when the potential energy equals zero:
    Suppose there are two atoms A, B. R_{AB} = r_{A} + r_{B} is the sum of covalent radius.
    If A,B are bonded, cmin <= d_{AB}/R_{AB} <= cmax.
    If A,B are not bonded, cunbond <= d_{AB}/R_{AB}.
    """
    implemented_properties = ['energy', 'forces', 'stress']
    default_parameters = {
        'cmin': 0.5,
        'cmax': 1,
        'cunbond': 1.05,
        'cadd': 0.,
        'k1': 1e-1,
        'k2': 1e-1,
        # 'mode': 0,
        'useGraphRatio': False,
        'ratioErr': 0.1,
    }
    def __init__(self, **kwargs):
        Calculator.__init__(self, **kwargs)

    def calculate(self, atoms=None, properties=['energy'], system_changes=all_changes):
        # Calculator.calculate(self, atoms, properties, system_changes)
        graph = atoms.info['graph']
        Nat = len(atoms)
        assert Nat == len(graph), "Number of atoms should equal number of nodes in the initial graph!"

        numbers = atoms.get_atomic_numbers()

        cmax = self.parameters.cmax
        cmin = self.parameters.cmin
        cunbond = self.parameters.cunbond
        # cadd = self.parameters.cadd
        k1 = self.parameters.k1
        k2 = self.parameters.k2
        useGraphRatio = self.parameters.useGraphRatio
        ratioErr = self.parameters.ratioErr
        # mode = self.parameters.mode
        # cunbond = cmax + cadd

        # sums of radius
        radArr = covalent_radii[atoms.get_atomic_numbers()]
        radArr = np.expand_dims(radArr,1)
        rsumMat = radArr + radArr.T

        # print(cadd)

        energy = 0.
        forces = np.zeros((Nat, 3))
        stress = np.zeros((3, 3))

        # print("Calling GraphCalculator.calculate")

        ## offsets for all atoms
        spos = atoms.get_scaled_positions(wrap=False)
        # remove little difference
        # TODO: The operator (set zero) hinders optimization of CoAs2_mp-2715. But it is important for AgF2_mp-7715. It needs more test.
        spos[np.abs(spos)<1e-8] = 0
        offsets = np.floor(spos).astype(np.int)
        offsets = np.zeros_like(spos)
        # print(offsets[-1])
        # print(atoms.positions[-1,1])
        # if mode == 1:
        #     atoms.wrap()
        #     pos = atoms.get_positions(wrap=True)
        # elif mode == 0:
        pos = atoms.get_positions()
        cell = atoms.get_cell()
        pairs = []
        ## Consider bonded atom pairs
        for edge in graph.edges(data=True, keys=True):
            m,n, key, data = edge
            i,j = data['direction']
            # ## modify the quotient graph according to offsets
            # if mode == 1:
            #     edgeVec = offsets[j] - offsets[i] + data['vector']
            #     n1, n2, n3 = edgeVec
            # elif mode == 0:
            edgeVec = data['vector']
            ## TODO: Not sure whether offset is crucial
            n1, n2, n3 = offsets[j] - offsets[i] + data['vector']
            # n1, n2, n3 = offsets[j] - offsets[i] + data['vector']

            # graph.edge[m][n][key]['vector'] = edgeVec
            graph[m][n][key]['vector'] = edgeVec
            pairs.append((i,j,n1,n2,n3))
            # rsum = covalent_radii[numbers[i]] + covalent_radii[numbers[j]]
            rsum = rsumMat[i,j]
            # Use ratio attached in graph or not
            if useGraphRatio:
                ratio = data['ratio']
                # cmax = ratio + ratioErr
                cmax = ratio
                cmin = ratio - ratioErr
            Dmin = cmin * rsum
            Dmax = cmax * rsum
            # print("bond")
            # print(Dmax)
            cells = np.dot(edgeVec, cell)
            dvec = pos[j] + cells - pos[i]
            D = np.linalg.norm(dvec)
            # when the distance is too small
            if D > 1e-3:
                uvec = dvec/D
            else:
                dvec = np.random.rand(3)
                uvec = dvec/np.linalg.norm(dvec)
            if Dmin <= D <= Dmax:
                continue
            else:
                if D < Dmin:
                    # scalD = (D-Dmin)/rsum
                    # energy += 0.5*k1*scalD**2
                    # f = k1*scalD*uvec/rsum
                    energy += 0.5*k1*(D-Dmin)**2
                    f = k1*(D-Dmin)*uvec
                elif D > Dmax:
                    # scalD = (D-Dmax)/rsum
                    # energy += 0.5*k1*scalD**2
                    # f = k1*scalD*uvec/rsum
                    energy += 0.5*k1*(D-Dmax)**2
                    f = k1*(D-Dmax)*uvec
                # elif D <= 1e-3: # when the distance is too small
                #     energy += 0.5*k1*(D-Dmin)**2
                #     dvec = np.random.rand(3)
                #     uvec = dvec/np.linalg.norm(dvec)
                #     f = k1*(D-Dmin)*uvec
                forces[i] += f
                forces[j] -= f
                stress += np.dot(f[np.newaxis].T, dvec[np.newaxis])

        # Wraping atoms might lead to changing vector labels.
        # Thererfore, to avoid wraping positions, 
        # I copy a new atoms and get wrapped positions
        # copyAts = atoms.copy()
        # copyAts.wrap()
        # pos = copyAts.get_positions()
        pos = atoms.get_positions()
        ## Consider unbonded atom pairs
        cutoffs = [covalent_radii[n]*cunbond for n in numbers]
        # unbondEn = 0
        ## TODO: I am still unsure whether atoms or copyAts should be used here. 
        for i, j, S in zip(*neighbor_list('ijS', atoms, cutoffs)):
        # for i, j, S in zip(*neighbor_list('ijS', copyAts, cutoffs)):
            if i <= j:
                # if i,j is bonded, skip this process
                n1,n2,n3 = S
                pair1 = (i,j,n1,n2,n3)
                pair2 = (j,i,-n1,-n2,-n3)
                if pair1 in pairs or pair2 in pairs:
                    # print("Skip")
                    continue
<<<<<<< HEAD
                rsum = covalent_radii[numbers[i]] + covalent_radii[numbers[j]]
=======
                # rsum = covalent_radii[numbers[i]] + covalent_radii[numbers[j]]
                rsum = rsumMat[i,j]
>>>>>>> bd8bf1a5
                Dmax = cunbond * rsum
                # print("Unbond")
                # print(Dmax)
                cells = np.dot(S, cell)
                dvec = pos[j] + cells - pos[i]
                D = np.linalg.norm(dvec)
                if D > 1e-3:
                    uvec = dvec/D
                else:
                    dvec = np.random.rand(3)
                    D = np.linalg.norm(dvec)
                    uvec = dvec/D
                    # D = 1e-3
                if D < Dmax:
                    energy += 0.5*k2*(D-Dmax)**2
                    # just for test
                    # unbondEn += 0.5*k2*(D-Dmax)**2
                    f = k2*(D-Dmax)*uvec
                    forces[i] += f
                    forces[j] -= f
                    stress += np.dot(f[np.newaxis].T, dvec[np.newaxis])
        
        # print("Unbond Energy: {}".format(unbondEn))


        # if mode == 1:
        #     ## save the quotient graph
        #     atoms.info['graph'] = graph
        #     atoms.wrap()

        # self.atoms = atoms

        stress = 1*stress/atoms.get_volume()

        self.results['energy'] = energy
        self.results['free_energy'] = energy
        self.results['forces'] = forces
        self.results['stress'] = stress.flat[[0, 4, 8, 5, 2, 1]]<|MERGE_RESOLUTION|>--- conflicted
+++ resolved
@@ -799,7 +799,7 @@
         'cmin': 0.5,
         'cmax': 1,
         'cunbond': 1.05,
-        'cadd': 0.,
+        # 'cadd': 0.,
         'k1': 1e-1,
         'k2': 1e-1,
         # 'mode': 0,
@@ -940,12 +940,8 @@
                 if pair1 in pairs or pair2 in pairs:
                     # print("Skip")
                     continue
-<<<<<<< HEAD
-                rsum = covalent_radii[numbers[i]] + covalent_radii[numbers[j]]
-=======
                 # rsum = covalent_radii[numbers[i]] + covalent_radii[numbers[j]]
                 rsum = rsumMat[i,j]
->>>>>>> bd8bf1a5
                 Dmax = cunbond * rsum
                 # print("Unbond")
                 # print(Dmax)
